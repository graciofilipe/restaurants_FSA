--- conflicted
+++ resolved
@@ -3,12 +3,8 @@
 from google.genai import types
 import pandas as pd
 from bq_utils import get_recent_restaurants
-<<<<<<< HEAD
-import bq_utils # Added import
+import bq_utils
 from google.cloud import bigquery
-=======
-from google.cloud import bigquery # Added import
->>>>>>> 1d397f58
 
 N_DAYS = 1
 
